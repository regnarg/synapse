# -*- coding: utf-8 -*-
# Copyright 2014, 2015 OpenMarket Ltd
#
# Licensed under the Apache License, Version 2.0 (the "License");
# you may not use this file except in compliance with the License.
# You may obtain a copy of the License at
#
#     http://www.apache.org/licenses/LICENSE-2.0
#
# Unless required by applicable law or agreed to in writing, software
# distributed under the License is distributed on an "AS IS" BASIS,
# WITHOUT WARRANTIES OR CONDITIONS OF ANY KIND, either express or implied.
# See the License for the specific language governing permissions and
# limitations under the License.


from . import (
<<<<<<< HEAD
    sync,
)

=======
    filter
)


>>>>>>> 9d8f798a
from synapse.http.server import JsonResource


class ClientV2AlphaRestResource(JsonResource):
    """A resource for version 2 alpha of the matrix client API."""

    def __init__(self, hs):
        JsonResource.__init__(self)
        self.register_servlets(self, hs)

    @staticmethod
    def register_servlets(client_resource, hs):
<<<<<<< HEAD
        sync.register_servlets(hs, client_resource)
=======
        filter.register_servlets(hs, client_resource)
>>>>>>> 9d8f798a
<|MERGE_RESOLUTION|>--- conflicted
+++ resolved
@@ -13,18 +13,11 @@
 # See the License for the specific language governing permissions and
 # limitations under the License.
 
-
 from . import (
-<<<<<<< HEAD
     sync,
-)
-
-=======
     filter
 )
 
-
->>>>>>> 9d8f798a
 from synapse.http.server import JsonResource
 
 
@@ -37,8 +30,5 @@
 
     @staticmethod
     def register_servlets(client_resource, hs):
-<<<<<<< HEAD
         sync.register_servlets(hs, client_resource)
-=======
-        filter.register_servlets(hs, client_resource)
->>>>>>> 9d8f798a
+        filter.register_servlets(hs, client_resource)